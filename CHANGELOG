<<<<<<< HEAD
2019-05-14

- added openssh-client to docker image
=======
2019-05-09

- consul image version to 1.5.0
>>>>>>> 79a06919

2019-04-27

- [enhancement] added init task for an improved workstation mode environment

2019-04-24

- consul image version to 1.4.4

2019-03-27

- [bugfix] setting TF_BACKEND_TYPE now correctly creates the `backend.tf` file in the `TF_DIR_PATH` rather than the `TF_WORKING_DIR`

2019-03-19

- add terraform version 0.11.13

2019-03-19

- consul image version to 1.4.3

2019-02-11

- [bugfix] added TF_OUTPUT_VAR_FILE_ to create-plan and updated documentation where it was missing
- [enhancement] added consul-config optional input to consul tasks for providing CT_CONSUL_TF_CONFIG_ files
- [enhancement] added aux-inputs to all tasks which did not have them

2019-02-06

- [optimization] target outputs are now extracted from a single parent output rather than multiple calls to "terraform output"

2019-01-30

- consul image version to 1.4.2

2019-01-09

- [new] workstation mode provides a way to intercept a container without it exiting early

2019-01-08

- [new] supports installing trusted ca certs into the system root store

2019-01-07

- [new] supports consuming terraform outputs as terraform var files
- [enhancement] changed output tasks to support multiple outputs targets at once
- [breaking] no longer supports a single output target using TF_OUTPUT_TARGET

2019-01-02

- added consul-config to consul-wrapper
  - supports consuming terraform outputs as consul configuration parameters
- renamed consul related param vars to CT_CONSUL_

2018-12-28

- added output tasks

2018-12-27

- added plugin caching
- added auxiliary inputs

2018-12-15

- add {tf-cmd}-consul.yaml tasks
- supports wrapping a terraform phase with a consul cluster join
- supports certificates through the CONCOURSE_TERRAFORM_CONSUL_ params<|MERGE_RESOLUTION|>--- conflicted
+++ resolved
@@ -1,12 +1,10 @@
-<<<<<<< HEAD
 2019-05-14
 
 - added openssh-client to docker image
-=======
+
 2019-05-09
 
 - consul image version to 1.5.0
->>>>>>> 79a06919
 
 2019-04-27
 
